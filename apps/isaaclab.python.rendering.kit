##
# Adapted from: https://github.com/NVIDIA-Omniverse/OmniIsaacGymEnvs/blob/main/apps/omni.isaac.sim.python.gym.camera.kit
#
# This app file designed specifically towards vision-based RL tasks. It provides necessary settings to enable
# multiple cameras to be rendered each frame. Additional settings are also applied to increase performance when
# rendering cameras across multiple environments.
##

[package]
title = "Isaac Lab Python Camera"
description = "An app for running Isaac Lab with rendering enabled"
<<<<<<< HEAD
version = "2.1.1"
=======
version = "2.2.0"
>>>>>>> 1718ef6b

# That makes it browsable in UI with "experience" filter
keywords = ["experience", "app", "isaaclab", "python", "camera", "minimal"]

[dependencies]
# Isaac Lab minimal app
"isaaclab.python" = {}

# PhysX
"omni.kit.property.physx" = {}

# Rendering
"omni.kit.material.library" = {}

[settings.isaaclab]
# This is used to check that this experience file is loaded when using cameras
cameras_enabled = true

[settings]
# Note: This path was adapted to be respective to the kit-exe file location
app.versionFile = "${exe-path}/VERSION"
app.folder = "${exe-path}/"
app.name = "Isaac-Sim"
app.version = "5.0.0"

### FSD
app.useFabricSceneDelegate = true
# Temporary, should be enabled by default in Kit soon
rtx.hydra.readTransformsFromFabricInRenderDelegate = true

# Disable print outs on extension startup information
# this only disables the app print_and_log function
app.enableStdoutOutput = false

# set the default ros bridge to disable on startup
isaac.startup.ros_bridge_extension = ""

# Flags for better rendering performance
# Disabling these settings reduces renderer VRAM usage and improves rendering performance, but at some quality cost
rtx.translucency.enabled = false
rtx.reflections.enabled = false
rtx.indirectDiffuse.enabled = false
rtx-transient.dlssg.enabled = false
rtx.directLighting.sampledLighting.enabled = true
rtx.directLighting.sampledLighting.samplesPerPixel = 1
rtx.sceneDb.ambientLightIntensity = 1.0
# rtx.shadows.enabled = false

# Avoids replicator warning
rtx.pathtracing.maxSamplesPerLaunch = 1000000
# Avoids silent trimming of tiles
rtx.viewTile.limit = 1000000

# Disable present thread to improve performance
exts."omni.renderer.core".present.enabled=false

# Disabling these settings reduces renderer VRAM usage and improves rendering performance, but at some quality cost
rtx.raytracing.cached.enabled = false
rtx.ambientOcclusion.enabled = false

# Set the DLSS model
rtx.post.dlss.execMode = 0 # can be 0 (Performance), 1 (Balanced), 2 (Quality), or 3 (Auto)

# Avoids unnecessary GPU context initialization
renderer.multiGpu.maxGpuCount=1

# Force synchronous rendering to improve training results
omni.replicator.asyncRendering = false

# Avoids frame offset issue
app.updateOrder.checkForHydraRenderComplete = 1000
app.renderer.waitIdle=true
app.hydraEngine.waitIdle=true

app.audio.enabled = false

# disable replicator orchestrator for better runtime perf
exts."omni.replicator.core".Orchestrator.enabled = false

# disable the metrics assembler change listener, we don't want to do any runtime changes
metricsAssembler.changeListenerEnabled = false

[settings.physics]
updateToUsd = false
updateParticlesToUsd = false
updateVelocitiesToUsd = false
updateForceSensorsToUsd = false
outputVelocitiesLocalSpace = false
useFastCache = false
visualizationDisplayJoints = false
fabricUpdateTransformations = false
fabricUpdateVelocities = false
fabricUpdateForceSensors = false
fabricUpdateJointStates = false
### When Direct GPU mode is enabled (suppressReadback=true) use direct interop between PhysX GPU and Fabric
fabricUseGPUInterop = true

[settings.exts."omni.kit.registry.nucleus"]
registries = [
    { name = "kit/default", url = "https://ovextensionsprod.blob.core.windows.net/exts/kit/prod/106/shared" },
    { name = "kit/sdk", url = "https://ovextensionsprod.blob.core.windows.net/exts/kit/prod/sdk/${kit_version_short}/${kit_git_hash}" },
    { name = "kit/community", url = "https://dw290v42wisod.cloudfront.net/exts/kit/community" },
]

[settings.app.python]
# These disable the kit app from also printing out python output, which gets confusing
interceptSysStdOutput = false
logSysStdOutput = false

[settings.app.renderer]
skipWhileMinimized = false
sleepMsOnFocus = 0
sleepMsOutOfFocus = 0

# Register extension folder from this repo in kit
[settings.app.exts]
folders = [
    "${exe-path}/exts",  # kit extensions
    "${exe-path}/extscore",  # kit core extensions
    "${exe-path}/../exts",  # isaac extensions
    "${exe-path}/../extsDeprecated",  # deprecated isaac extensions
    "${exe-path}/../extscache",  # isaac cache extensions
    "${exe-path}/../extsPhysics",  # isaac physics extensions
    "${exe-path}/../isaacsim/exts",  # isaac extensions for pip
    "${exe-path}/../isaacsim/extsDeprecated",  # deprecated isaac extensions
    "${exe-path}/../isaacsim/extscache",  # isaac cache extensions for pip
    "${exe-path}/../isaacsim/extsPhysics",  # isaac physics extensions for pip
    "${app}", # needed to find other app files
    "${app}/../source", # needed to find extensions in Isaac Lab
]

# Asset path
# set the S3 directory manually to the latest published S3
# note: this is done to ensure prior versions of Isaac Sim still use the latest assets
[settings]
persistent.isaac.asset_root.default = "https://omniverse-content-production.s3-us-west-2.amazonaws.com/Assets/Isaac/5.0"
persistent.isaac.asset_root.cloud = "https://omniverse-content-production.s3-us-west-2.amazonaws.com/Assets/Isaac/5.0"
persistent.isaac.asset_root.nvidia = "https://omniverse-content-production.s3-us-west-2.amazonaws.com/Assets/Isaac/5.0"<|MERGE_RESOLUTION|>--- conflicted
+++ resolved
@@ -9,11 +9,7 @@
 [package]
 title = "Isaac Lab Python Camera"
 description = "An app for running Isaac Lab with rendering enabled"
-<<<<<<< HEAD
-version = "2.1.1"
-=======
 version = "2.2.0"
->>>>>>> 1718ef6b
 
 # That makes it browsable in UI with "experience" filter
 keywords = ["experience", "app", "isaaclab", "python", "camera", "minimal"]
